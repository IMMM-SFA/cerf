import re
from setuptools import setup, find_packages


def readme():
    """Return the contents of the project README file."""
    with open('README.md') as f:
        return f.read()


def get_requirements():
    """Return a list of package requirements from the requirements.txt file."""
    with open('requirements.txt') as f:
        return f.read().split()


version = re.search(r"__version__ = ['\"]([^'\"]*)['\"]", open('cerf/__init__.py').read(), re.M).group(1)

setup(
    name='cerf',
    version=version,
    packages=find_packages(),
    url='https://github.com/IMMM-SFA/cerf',
    download_url=f'https://github.com/IMMM-SFA/cerf/archive/refs/tags/v{version}.tar.gz',
    license='BSD-2-Clause',
    author='Chris R. Vernon; Nino Zuljevic',
    author_email='chris.vernon@pnnl.gov',
    description='An open-source geospatial Python package for assessing and analyzing future electricity technology capacity expansion feasibility',
    long_description=readme(),
    long_description_content_type="text/markdown",
<<<<<<< HEAD
    python_requires=">3.9",
    include_package_data=True,
    install_requires=[
        'numpy>=1.19.4,<2.0.0',
=======
    python_requires='>=3.9',
    include_package_data=True,
    install_requires=[
        'numpy>=1.19.4,<2',
>>>>>>> f255e6ef
        'pandas>=1.1.4',
        'rasterio>=1.2.3',
        'rioxarray>=0.15.1',
        'PyYAML>=5.4.1',
        'requests>=2.25.1',
        'joblib>=1.0.1',
        'matplotlib>=3.3.3',
        'seaborn>=0.11.1',
        'whitebox>=1.5.1',
        'fiona>=1.8.19',
        'pyproj>=3.0.1',
        'rtree>=0.9.7',
        'shapely>=1.7,<2',
        'geopandas>=0.9.0'
    ],
    extras_require={
        'dev': [
            'build>=0.5.1',
            'nbsphinx>=0.8.6',
            'setuptools>=57.0.0',
            'sphinx>=4.0.2',
            'sphinx-panels>=0.6.0',
            'sphinx-rtd-theme>=0.5.2',
            'twine>=3.4.1',
            'pytest>=6.2.4',
            'pytest-cov>=2.12.1'
        ]
    }
)<|MERGE_RESOLUTION|>--- conflicted
+++ resolved
@@ -28,17 +28,10 @@
     description='An open-source geospatial Python package for assessing and analyzing future electricity technology capacity expansion feasibility',
     long_description=readme(),
     long_description_content_type="text/markdown",
-<<<<<<< HEAD
-    python_requires=">3.9",
-    include_package_data=True,
-    install_requires=[
-        'numpy>=1.19.4,<2.0.0',
-=======
     python_requires='>=3.9',
     include_package_data=True,
     install_requires=[
         'numpy>=1.19.4,<2',
->>>>>>> f255e6ef
         'pandas>=1.1.4',
         'rasterio>=1.2.3',
         'rioxarray>=0.15.1',
