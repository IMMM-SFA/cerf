import os
import tempfile
import zipfile
import shutil

import requests

from pkg_resources import get_distribution
from io import BytesIO as BytesIO

import cerf.package_data as pkg


class InstallSupplement:
    """Download and unpack example data supplement from Zenodo that matches the current installed
    cerf distribution.

    :param data_dir:                    Optional.  Full path to the directory you wish to store the data in.  Default is
                                        to install it in data directory of the package.

    :type data_dir:                     str

    """

    # URL for DOI minted example data hosted on Zenodo
<<<<<<< HEAD
    DATA_VERSION_URLS = {'2.0.0': 'https://zenodo.org/record/5218436/files/cerf_package_data.zip?download=1',
                         '2.0.1': 'https://zenodo.org/record/5218436/files/cerf_package_data.zip?download=1',
                         '2.0.2': 'https://zenodo.org/record/5218436/files/cerf_package_data.zip?download=1',
                         '2.0.3': 'https://zenodo.org/record/5218436/files/cerf_package_data.zip?download=1',
                         '2.0.4': 'https://zenodo.org/record/5247690/files/cerf_package_data.zip?download=1',
                         '2.0.5': 'https://zenodo.org/record/5247690/files/cerf_package_data.zip?download=1',
                         '2.0.6': 'https://zenodo.org/record/5247690/files/cerf_package_data.zip?download=1',
                         '2.0.7': 'https://zenodo.org/record/5514010/files/cerf_package_data.zip?download=1',
                         '2.0.8': 'https://zenodo.org/record/5514010/files/cerf_package_data.zip?download=1',
                         '2.0.9': 'https://zenodo.org/record/5514010/files/cerf_package_data.zip?download=1',
                         '2.1.0': 'https://zenodo.org/record/5514010/files/cerf_package_data.zip?download=1',
                         '2.1.1': 'https://zenodo.org/record/5514010/files/cerf_package_data.zip?download=1',
                         '2.2.0': 'https://zenodo.org/record/6998151/files/cerf_package_data.zip?download=1',
                         '2.2.1': 'https://zenodo.org/record/6998151/files/cerf_package_data.zip?download=1',
                         '2.3': 'https://zenodo.org/record/6998151/files/cerf_package_data.zip?download=1',
                         '2.3.1': 'https://zenodo.org/record/6998151/files/cerf_package_data.zip?download=1',
                         '2.3.2': 'https://zenodo.org/record/6998151/files/cerf_package_data.zip?download=1',
                         '2.3.3': 'https://zenodo.org/record/6998151/files/cerf_package_data.zip?download=1',

=======
    DATA_VERSION_URLS = {
        '2.0.0': 'https://zenodo.org/record/5218436/files/cerf_package_data.zip?download=1',
        '2.0.1': 'https://zenodo.org/record/5218436/files/cerf_package_data.zip?download=1',
        '2.0.2': 'https://zenodo.org/record/5218436/files/cerf_package_data.zip?download=1',
        '2.0.3': 'https://zenodo.org/record/5218436/files/cerf_package_data.zip?download=1',
        '2.0.4': 'https://zenodo.org/record/5247690/files/cerf_package_data.zip?download=1',
        '2.0.5': 'https://zenodo.org/record/5247690/files/cerf_package_data.zip?download=1',
        '2.0.6': 'https://zenodo.org/record/5247690/files/cerf_package_data.zip?download=1',
        '2.0.7': 'https://zenodo.org/record/5514010/files/cerf_package_data.zip?download=1',
        '2.0.8': 'https://zenodo.org/record/5514010/files/cerf_package_data.zip?download=1',
        '2.0.9': 'https://zenodo.org/record/5514010/files/cerf_package_data.zip?download=1',
        '2.1.0': 'https://zenodo.org/record/5514010/files/cerf_package_data.zip?download=1',
        '2.1.1': 'https://zenodo.org/record/5514010/files/cerf_package_data.zip?download=1',
        '2.2.0': 'https://zenodo.org/record/6998151/files/cerf_package_data.zip?download=1',
        '2.2.1': 'https://zenodo.org/record/6998151/files/cerf_package_data.zip?download=1',
        '2.3': 'https://zenodo.org/record/6998151/files/cerf_package_data.zip?download=1',
        '2.3.1': 'https://zenodo.org/record/6998151/files/cerf_package_data.zip?download=1',
        '2.3.2': 'https://zenodo.org/record/6998151/files/cerf_package_data.zip?download=1',
        '2.3.3': 'https://zenodo.org/record/6998151/files/cerf_package_data.zip?download=1',
>>>>>>> f255e6ef
    }

    def __init__(self, data_dir=None):

        self.data_dir = data_dir

    def fetch_zenodo(self):
        """Download and unpack the Zenodo example data supplement for the
        current cerf distribution."""

        # full path to the cerf root directory where the example dir will be stored
        if self.data_dir is None:
            data_directory = pkg.get_data_directory()
        else:
            data_directory = self.data_dir

        # get the current version of cerf that is installed
        current_version = get_distribution('cerf').version

        try:
            data_link = InstallSupplement.DATA_VERSION_URLS[current_version]

        except KeyError:
            msg = f"Link to data missing for current version:  {current_version}.  Please contact admin."

            raise KeyError(msg)

        # retrieve content from URL
        print("Downloading example data for cerf version {}...".format(current_version))
        r = requests.get(data_link)

        with zipfile.ZipFile(BytesIO(r.content)) as zipped:

            # extract each file in the zipped dir to the project
            for f in zipped.namelist():

                extension = os.path.splitext(f)[-1]

                if len(extension) > 0:

                    basename = os.path.basename(f)
                    out_file = os.path.join(data_directory, basename)

                    # extract to a temporary directory to be able to only keep the file out of the dir structure
                    with tempfile.TemporaryDirectory() as tdir:

                        # extract file to temporary directory
                        zipped.extract(f, tdir)

                        # construct temporary file full path with name
                        tfile = os.path.join(tdir, f)

                        print(f"Unzipped: {out_file}")
                        # transfer only the file sans the parent directory to the data package
                        shutil.copy(tfile, out_file)


def install_package_data(data_dir=None):
    """Download and unpack example data supplement from Zenodo that matches the current installed
    cerf distribution.

    :param data_dir:                    Optional.  Full path to the directory you wish to store the data in.  Default is
                                        to install it in data directory of the package.

    :type data_dir:                     str

    """

    zen = InstallSupplement(data_dir=data_dir)

    zen.fetch_zenodo()<|MERGE_RESOLUTION|>--- conflicted
+++ resolved
@@ -23,27 +23,6 @@
     """
 
     # URL for DOI minted example data hosted on Zenodo
-<<<<<<< HEAD
-    DATA_VERSION_URLS = {'2.0.0': 'https://zenodo.org/record/5218436/files/cerf_package_data.zip?download=1',
-                         '2.0.1': 'https://zenodo.org/record/5218436/files/cerf_package_data.zip?download=1',
-                         '2.0.2': 'https://zenodo.org/record/5218436/files/cerf_package_data.zip?download=1',
-                         '2.0.3': 'https://zenodo.org/record/5218436/files/cerf_package_data.zip?download=1',
-                         '2.0.4': 'https://zenodo.org/record/5247690/files/cerf_package_data.zip?download=1',
-                         '2.0.5': 'https://zenodo.org/record/5247690/files/cerf_package_data.zip?download=1',
-                         '2.0.6': 'https://zenodo.org/record/5247690/files/cerf_package_data.zip?download=1',
-                         '2.0.7': 'https://zenodo.org/record/5514010/files/cerf_package_data.zip?download=1',
-                         '2.0.8': 'https://zenodo.org/record/5514010/files/cerf_package_data.zip?download=1',
-                         '2.0.9': 'https://zenodo.org/record/5514010/files/cerf_package_data.zip?download=1',
-                         '2.1.0': 'https://zenodo.org/record/5514010/files/cerf_package_data.zip?download=1',
-                         '2.1.1': 'https://zenodo.org/record/5514010/files/cerf_package_data.zip?download=1',
-                         '2.2.0': 'https://zenodo.org/record/6998151/files/cerf_package_data.zip?download=1',
-                         '2.2.1': 'https://zenodo.org/record/6998151/files/cerf_package_data.zip?download=1',
-                         '2.3': 'https://zenodo.org/record/6998151/files/cerf_package_data.zip?download=1',
-                         '2.3.1': 'https://zenodo.org/record/6998151/files/cerf_package_data.zip?download=1',
-                         '2.3.2': 'https://zenodo.org/record/6998151/files/cerf_package_data.zip?download=1',
-                         '2.3.3': 'https://zenodo.org/record/6998151/files/cerf_package_data.zip?download=1',
-
-=======
     DATA_VERSION_URLS = {
         '2.0.0': 'https://zenodo.org/record/5218436/files/cerf_package_data.zip?download=1',
         '2.0.1': 'https://zenodo.org/record/5218436/files/cerf_package_data.zip?download=1',
@@ -63,7 +42,6 @@
         '2.3.1': 'https://zenodo.org/record/6998151/files/cerf_package_data.zip?download=1',
         '2.3.2': 'https://zenodo.org/record/6998151/files/cerf_package_data.zip?download=1',
         '2.3.3': 'https://zenodo.org/record/6998151/files/cerf_package_data.zip?download=1',
->>>>>>> f255e6ef
     }
 
     def __init__(self, data_dir=None):
